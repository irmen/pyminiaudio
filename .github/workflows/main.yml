name: CI run tests

on:
  # Triggers the workflow on push or pull request events but only for the master branch
  push:
    branches: [ master ]
  pull_request:
    branches: [ master ]

  # Allows you to run this workflow manually from the Actions tab
  workflow_dispatch:

# A workflow run is made up of one or more jobs that can run sequentially or in parallel
jobs:
  build:
    runs-on: ubuntu-latest

    strategy:
      matrix:
        python-version: ["3.9", "3.10", "3.11"]
            
    steps:
      - uses: actions/checkout@v3

      - uses: actions/setup-python@v4
        with:
          python-version: ${{ matrix.python-version }}

      - name: build and install
<<<<<<< HEAD
        run: |
          pip install .
=======
        run:
          pip install . cffi
>>>>>>> 56621f03

      - name: test importability
        run:
          python -E -Wall -bb -c 'import miniaudio'

      - name: pytest
        run: |
          pip install -r requirements-test.txt
          pytest -v tests/<|MERGE_RESOLUTION|>--- conflicted
+++ resolved
@@ -27,13 +27,8 @@
           python-version: ${{ matrix.python-version }}
 
       - name: build and install
-<<<<<<< HEAD
         run: |
           pip install .
-=======
-        run:
-          pip install . cffi
->>>>>>> 56621f03
 
       - name: test importability
         run:
